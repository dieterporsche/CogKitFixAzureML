--- conflicted
+++ resolved
@@ -3,15 +3,8 @@
 
 import numpy as np
 import os
-<<<<<<< HEAD
+import torch
 
-import torch
-=======
->>>>>>> 2829e723
-
-import torch
-from diffusers import CogView4Pipeline
-from cogkit.utils.lora import load_lora_checkpoint
 from cogkit.api.logging import get_logger
 from cogkit.api.settings import APISettings
 from cogkit.api.python import before_generation, generate_image
@@ -24,7 +17,6 @@
     def __init__(self, settings: APISettings) -> None:
         self._models = {}
         if settings.cogview4_path is not None:
-<<<<<<< HEAD
             torch_dtype = torch.bfloat16 if settings.dtype == "bfloat16" else torch.float32
             cogview4_pl = load_pipeline(
                 settings.cogview4_path,
@@ -32,18 +24,6 @@
                 dtype=torch_dtype,
             )
             before_generation(cogview4_pl, settings.offload_type)
-=======
-            cogview4_pl = CogView4Pipeline.from_pretrained(
-                settings.cogview4_path,
-                torch_dtype=torch.bfloat16 if settings.dtype == "bfloat16" else torch.float32,
-            )
-            if settings.offload_type == "cpu_model_offolad":
-                cogview4_pl.enable_model_cpu_offload()
-            else:
-                cogview4_pl.to("cuda")
-            cogview4_pl.vae.enable_slicing()
-            cogview4_pl.vae.enable_tiling()
->>>>>>> 2829e723
             self._models["cogview-4"] = cogview4_pl
 
         for model in self._models.keys():
@@ -73,16 +53,7 @@
         if model not in self._models:
             raise ValueError(f"Model {model} not loaded")
         width, height = list(map(int, size.split("x")))
-        if lora_path is not None:
-            adapter_name = os.path.basename(lora_path)
-            print(f"Loaded LORA weights from {adapter_name}")
-            load_lora_checkpoint(self._models[model], lora_path, 1)
-        else:
-            print("Unloading LORA weights")
-            self._models[model].unload_lora_weights()
 
-<<<<<<< HEAD
-        # TODO: Refactor this to switch by LoRA endpoint API
         if lora_path is not None:
             adapter_name = os.path.basename(lora_path)
             _logger.info(f"Loaded LORA weights from {adapter_name}")
@@ -93,21 +64,12 @@
 
         output = generate_image(
             prompt=prompt,
-            pipeline=self._models[model],
-=======
-        image_np = self._models[model](
-            prompt=prompt,
             height=height,
             width=width,
             num_inference_steps=num_inference_steps,
             guidance_scale=guidance_scale,
->>>>>>> 2829e723
             num_images_per_prompt=num_images,
             output_type="np",
-            height=height,
-            width=width,
-            num_inference_steps=num_inference_steps,
-            guidance_scale=guidance_scale,
         )
 
         image_lst = self.postprocess(output)
@@ -117,6 +79,7 @@
         return model in self._models
 
     def postprocess(self, image_np: np.ndarray) -> list[np.ndarray]:
+        image_np = (image_np * 255).round().astype("uint8")
         image_lst = np.split(image_np, image_np.shape[0], axis=0)
         image_lst = [img.squeeze(0) for img in image_lst]
         return image_lst