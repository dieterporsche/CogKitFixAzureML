--- conflicted
+++ resolved
@@ -173,7 +173,6 @@
         lr = yaml_dict.get("learning_rate")
         bs = yaml_dict.get("batch_size")
         if lr is not None and bs is not None:
-<<<<<<< HEAD
             cwd = Path.cwd().resolve()
 
             # --------------------------------------------------------------
@@ -194,7 +193,6 @@
                         break
             if repo_root is None:
                 repo_root = cwd
-=======
             # Find the repository root based on the current working directory.
             # ``pyproject.toml`` exists in the repo root, so walk parents until
             # it is found.  This works even when the package is installed in a
@@ -205,8 +203,8 @@
                 if (parent / "pyproject.toml").exists():
                     repo_root = parent
                     break
->>>>>>> 31e01548
-
+
+            
             yaml_dict["output_dir"] = repo_root / f"Output1__LR_{lr}__BS_{bs}"
 
         return cls(**yaml_dict)