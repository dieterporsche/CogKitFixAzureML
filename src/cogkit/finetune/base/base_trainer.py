--- conflicted
+++ resolved
@@ -351,7 +351,6 @@
                 f"Memory after epoch {epoch + 1}: {json.dumps(memory_statistics, indent=4)}"
             )
 
-<<<<<<< HEAD
 
             # --------------------------------------------------------------
             # Hook for subclasses: run logic at the end of each epoch
@@ -361,7 +360,6 @@
     def on_epoch_end(self, epoch: int, global_step: int) -> None:
         """Hook called at the end of each training epoch."""
         return None
-=======
             # --------------------------------------------------------------
             # At the end of every epoch save a checkpoint and run validation
             # --------------------------------------------------------------
@@ -376,7 +374,6 @@
             if self.uargs.do_validation:
                 free_memory()
                 self.validate(epoch + 1, ckpt_path=epoch_ckpt)
->>>>>>> 31e01548
 
     def train_step(self, batch: dict[str, Any], sync_grad: bool) -> dict[str, Any]:
         logs = {}
