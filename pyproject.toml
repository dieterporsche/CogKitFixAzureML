[project]
<<<<<<< HEAD
name = "cogkit"
dynamic = ["version"]
# TODO: adds a short description, will be displayed on the github page
description = "CogView/CogVideo"
=======
name = 'cogkit'
dynamic = ['version']
description = ''
readme = 'README.md'
requires-python = '>=3.10'
license = 'Apache2.0'
license-files = ["LICENSE"]
keywords = []
>>>>>>> b3700cfc
authors = [{ name = 'ZhipuAI', email = 'opensource@zhipuai.cn' }]
# TODO: adds maintainers
# maintainers = []
dependencies = [
  "click~=8.1",
  "datasets~=3.4",
  "diffusers @ git+https://github.com/huggingface/diffusers.git",
  "imageio-ffmpeg~=0.6.0",
  "imageio~=2.37",
  "sentencepiece==0.2.0",
  "transformers~=4.49",
]
requires-python = ">=3.10"
readme = "README.md"
# FIXME: see guides in PEP 639
license = "Apache2.0"

[project.optional-dependencies]
torch = ["numpy", "torch", "torchvision"]

# TODO: adds project urls
# [project.urls]


[project.scripts]
cogkit = "cogkit.cli:cli"


[build-system]
requires = [
  "hatchling",
  # * uses vcs (e.g. git) to determine the package version
  "hatch-vcs",
]
build-backend = "hatchling.build"


[dependency-groups]
dev = ["mypy~=1.15", "ruff~=0.11.0"]


[tool.hatch.version]
source = 'vcs'


[tool.hatch.version.raw-options]
version_scheme = 'python-simplified-semver'
local_scheme = 'no-local-version'


[tool.hatch.build.hooks.vcs]
version-file = 'src/cogkit/_version.py'


[tool.hatch.metadata]
allow-direct-references = true


[tool.pdm]
distribution = true


[tool.pdm.scripts]
lint.cmd = [
  "ruff",
  #
  "check",
]
typecheck.cmd = [
  "mypy",
  # options
  # "--install-types",
  "--non-interactive",
  # dirs
  "src/cogkit",
  "tests",
]


[tool.ruff]
# https://github.com/astral-sh/ruff/issues/8627
exclude = [".git", ".mypy_cache", ".ruff_cache", ".venv", "dist"]
target-version = "py310"
line-length = 100
indent-width = 4


[tool.ruff.format]
line-ending = "lf"
quote-style = "double"
indent-style = "space"<|MERGE_RESOLUTION|>--- conflicted
+++ resolved
@@ -1,10 +1,4 @@
 [project]
-<<<<<<< HEAD
-name = "cogkit"
-dynamic = ["version"]
-# TODO: adds a short description, will be displayed on the github page
-description = "CogView/CogVideo"
-=======
 name = 'cogkit'
 dynamic = ['version']
 description = ''
@@ -13,7 +7,6 @@
 license = 'Apache2.0'
 license-files = ["LICENSE"]
 keywords = []
->>>>>>> b3700cfc
 authors = [{ name = 'ZhipuAI', email = 'opensource@zhipuai.cn' }]
 # TODO: adds maintainers
 # maintainers = []
