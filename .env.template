--- conflicted
+++ resolved
@@ -1,4 +1,3 @@
-<<<<<<< HEAD
 ### basic configs
 DTYPE=bfloat16
 OFFLOAD_TYPE=cpu_model_offload
@@ -7,11 +6,12 @@
 COGVIEW4_PATH=THUDM/CogView4-6B
 # Optional, only needed when you don't want to use the default transformer in COGVIEW4_PATH
 # COGVIEW4_TRANSFORMER_PATH=
-=======
-COGVIEW4_PATH=/share/official_pretrains/hf_home/CogView4-6B
-DTYPE=bfloat16
-OFFLOAD_TYPE=no_offload
+
+### OPENAI API
+
 OPENAI_API_KEY=
 OPENAI_BASE_URL=
-LORA_DIR=
->>>>>>> 2829e723
+
+### LORA PATH FOR GUI(test)
+
+LORA_DIR=